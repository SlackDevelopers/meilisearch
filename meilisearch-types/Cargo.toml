--- conflicted
+++ resolved
@@ -1,10 +1,6 @@
 [package]
 name = "meilisearch-types"
-<<<<<<< HEAD
-version = "0.29.2"
-=======
 version = "0.30.0"
->>>>>>> 0aa3f667
 authors = ["marin <postma.marin@protonmail.com>"]
 edition = "2021"
 
